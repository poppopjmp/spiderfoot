--- conflicted
+++ resolved
@@ -33,11 +33,8 @@
 from spiderfoot import SpiderFootDb
 from spiderfoot import SpiderFootCorrelator
 from spiderfoot.logger import logListenerSetup, logWorkerSetup
-<<<<<<< HEAD
 from spiderfoot import __version__
 from spiderfoot.api import app  # Pd207
-=======
->>>>>>> 738188e8
 
 scanId = None
 dbh = None
