--- conflicted
+++ resolved
@@ -195,16 +195,13 @@
         'headers': None,
         'realurl': url
     }
-<<<<<<< HEAD
-=======
     url = url.strip()
     try:
         parsed_url = urllib.parse.urlparse(url)
     except Exception:
-        return None
+        return result
     if parsed_url.scheme not in ['http', 'https']:
-        return None
->>>>>>> 89fc9ba2
+        return result
     session = getSession()
     try:
         if headOnly:
